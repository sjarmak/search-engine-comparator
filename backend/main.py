--- conflicted
+++ resolved
@@ -1041,7 +1041,7 @@
         return []
     
     # Format query with proper WoS syntax
-<<<<<<< HEAD
+
     #Allowed tags are AI, AU, CS, DO, DT, FPY, IS, OG, PG, PMID, PY, SO, SUR, TI, TS, UT, VL.
     # use AU for author, FPY for final publication year, OG for organization-enhanced, PY for year published
     # use PMID for PubMed ID, SO for publication name,
@@ -1049,9 +1049,6 @@
     # UT for accession number (a UUID)
     # Likely best query is AU=(q) OR TS=(q)
     wos_query = f'AU=({query}) OR TS=({query})'
-=======
-    wos_query = f'AU=({query})'
->>>>>>> bb833885
     
     headers = {
         "X-ApiKey": WOS_API_KEY,
